object Dependencies {
<<<<<<< HEAD
  val CatsEffectVersion               = "3.5.5"
  val CatsEffectTestingVersion        = "1.6.0"
=======
  val CatsEffectVersion               = "3.5.7"
  val CatsEffectTestingVersion        = "1.5.0"
>>>>>>> b88f0891

  val ScalaTestVersion                = "3.2.19"
  val LogbackVersion                  = "1.5.12"
  val Log4CatsVersion                 = "2.7.0"

  val Http4sVersion                   = "0.23.29"
  
  val CirceVersion                    = "0.14.10"
  
  val Fs2Version                      = "3.11.0"
  val DoobieVersion                   = "1.0.0-RC6"
  val PureConfigVersion               = "0.17.8"
  val KryoSerializationVersion        = "1.2.0"
  val QuartzSchedulerVersion          = "2.5.0"
  val RSFlowAdaptersVersion           = "1.0.2"

  val PostgresVersion                 = "42.7.4"
  val MySQLVersion                    = "9.1.0"
  val CassandraJavaDriverVersion      = "4.17.0"

  val TestContainersVersion           = "1.18.3"
}<|MERGE_RESOLUTION|>--- conflicted
+++ resolved
@@ -1,11 +1,6 @@
 object Dependencies {
-<<<<<<< HEAD
-  val CatsEffectVersion               = "3.5.5"
+  val CatsEffectVersion               = "3.5.7"
   val CatsEffectTestingVersion        = "1.6.0"
-=======
-  val CatsEffectVersion               = "3.5.7"
-  val CatsEffectTestingVersion        = "1.5.0"
->>>>>>> b88f0891
 
   val ScalaTestVersion                = "3.2.19"
   val LogbackVersion                  = "1.5.12"
